--- conflicted
+++ resolved
@@ -36,14 +36,7 @@
 
 void entry()
 {
-<<<<<<< HEAD
-#if 0
-    Device *pDev = &Device::root();
-    searchNode(pDev);
-#endif
-=======
     Device::root().searchByClassSubclassAndProgInterface(HCI_CLASS, HCI_SUBCLASS, HCI_PROGIF_UHCI, probeDevice);
->>>>>>> ce28ad5f
 }
 
 void exit()
