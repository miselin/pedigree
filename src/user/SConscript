--- conflicted
+++ resolved
@@ -15,13 +15,10 @@
     'applications/net-test',
     'applications/netconfig',
     'applications/login',
-<<<<<<< HEAD
     'applications/TUI',
     'applications/keymap',
-=======
     'applications/mount',
     'applications/TUI'
->>>>>>> ce28ad5f
 ]
 
 # Cleans a set of flags
