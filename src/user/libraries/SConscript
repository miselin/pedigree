#!/usr/bin/env python2.7
'''
Copyright (c) 2008-2014, Pedigree Developers

Please see the CONTRIB file in the root of the source tree for a full
list of contributors.

Permission to use, copy, modify, and distribute this software for any
purpose with or without fee is hereby granted, provided that the above
copyright notice and this permission notice appear in all copies.

THE SOFTWARE IS PROVIDED "AS IS" AND THE AUTHOR DISCLAIMS ALL WARRANTIES
WITH REGARD TO THIS SOFTWARE INCLUDING ALL IMPLIED WARRANTIES OF
MERCHANTABILITY AND FITNESS. IN NO EVENT SHALL THE AUTHOR BE LIABLE FOR
ANY SPECIAL, DIRECT, INDIRECT, OR CONSEQUENTIAL DAMAGES OR ANY DAMAGES
WHATSOEVER RESULTING FROM LOSS OF USE, DATA OR PROFITS, WHETHER IN AN
ACTION OF CONTRACT, NEGLIGENCE OR OTHER TORTIOUS ACTION, ARISING OUT OF
OR IN CONNECTION WITH THE USE OR PERFORMANCE OF THIS SOFTWARE.
'''

import os

import buildutils.userspace

Import(['env'])

env_clone = env.Clone()

libsbase        = 'libraries'
appoutputdir    = env["PEDIGREE_BUILD_APPS"]
imagesdir       = env["PEDIGREE_IMAGES_DIR"]
builddir        = env["PEDIGREE_BUILD_BASE"]

# Libraries to compile
libs = [
    'libui',
]

# Subsystem for each set of libraries
subsys = {
    'libui' : 'native',
}

lib_deps = {
    'libui': ['pedigree'],
}

<<<<<<< HEAD
=======
# Default include paths
>>>>>>> 4cbb8382
base_include_dirs = [
    '#src/subsys/posix/include',
    '#src/subsys/posix/syscalls',
]

env_clone['CFLAGS'] = buildutils.userspace.fixFlags(env, env['CFLAGS'])
env_clone['CCFLAGS'] = buildutils.userspace.fixFlags(env, env['CCFLAGS'])
env_clone['CXXFLAGS'] = buildutils.userspace.fixFlags(env, env['CXXFLAGS'])
env_clone['CPPDEFINES'] += ['PEDIGREE', '__PEDIGREE__']
env_clone['LIBS'] = []
env_clone['LIBPATH'] = [builddir]
env_clone['CPPPATH'] = base_include_dirs

for library in libs:
    library_env = env_clone.Clone()
    
    # Determine the subsystem and include directories for this library
    incpath = base_include_dirs[:]
    s = subsys[library]
    if s == 'native':
        cpp_base = '#/images/local/support/gcc/include/c++/%s' % (env['CCVERSION'],)
        incpath += ['#/src/subsys/native/include',
                    cpp_base,
                    '%s/%s' % (cpp_base, env['COMPILER_TARGET']),
                    ]
    else:
        print "** Library with subsys '%s' is not buildable - fix src/user/libraries/SConscript!" % (s)

    srcdir = env.Dir(library).srcnode().abspath

    # Handle extra include directories within the library
    custom_include_dir = os.path.join(srcdir, 'include')
    if(os.path.exists(custom_include_dir)):
        incpath.append(custom_include_dir)

    library_env['CPPPATH'] += incpath
    library_env['LIBS'] = lib_deps.get(library, [])

    output = os.path.join(builddir, 'libs', '%s.a' % library)
    shoutput = os.path.join(builddir, 'libs', '%s.so' % library)
    files = [Glob(os.path.join(library, 'src', '*.c')),
             Glob(os.path.join(library, 'src', '*.cc'))]

    library_env.StaticLibrary(output, files)
    library_env.SharedLibrary(shoutput, files, LINKFLAGS='')

    env.Alias("libs", output)
    env.Alias("libs", shoutput)

    # XXX: We have an unfortunate dependency on libc.
    libc_objname = os.path.join(builddir, 'libc.so')
    env.Depends(shoutput, libc_objname)<|MERGE_RESOLUTION|>--- conflicted
+++ resolved
@@ -45,10 +45,7 @@
     'libui': ['pedigree'],
 }
 
-<<<<<<< HEAD
-=======
 # Default include paths
->>>>>>> 4cbb8382
 base_include_dirs = [
     '#src/subsys/posix/include',
     '#src/subsys/posix/syscalls',
