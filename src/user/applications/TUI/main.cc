/*
 * Copyright (c) 2008 James Molloy, Jörg Pfähler, Matthew Iselin
 *
 * Permission to use, copy, modify, and distribute this software for any
 * purpose with or without fee is hereby granted, provided that the above
 * copyright notice and this permission notice appear in all copies.
 *
 * THE SOFTWARE IS PROVIDED "AS IS" AND THE AUTHOR DISCLAIMS ALL WARRANTIES
 * WITH REGARD TO THIS SOFTWARE INCLUDING ALL IMPLIED WARRANTIES OF
 * MERCHANTABILITY AND FITNESS. IN NO EVENT SHALL THE AUTHOR BE LIABLE FOR
 * ANY SPECIAL, DIRECT, INDIRECT, OR CONSEQUENTIAL DAMAGES OR ANY DAMAGES
 * WHATSOEVER RESULTING FROM LOSS OF USE, DATA OR PROFITS, WHETHER IN AN
 * ACTION OF CONTRACT, NEGLIGENCE OR OTHER TORTIOUS ACTION, ARISING OUT OF
 * OR IN CONNECTION WITH THE USE OR PERFORMANCE OF THIS SOFTWARE.
 */

#include <stddef.h>
#include <stdlib.h>
#include <stdint.h>
#include <string.h>
#include <stdio.h>
#include <unistd.h>
#include <fcntl.h>
#include <sys/stat.h>
#include <signal.h>

#include "environment.h"
#include <syscall.h>

#include <signal.h>

//include "Xterm.h"
//include "FreetypeXterm.h"

#include "Terminal.h"

#include "Font.h"
#include "Png.h"
#include "Header.h"

#define CONSOLE_READ    1
#define CONSOLE_WRITE   2
#define CONSOLE_GETROWS 3
#define CONSOLE_GETCOLS 4
#define CONSOLE_DATA_AVAILABLE 5
#define TUI_CHAR_RECV   99

void log(char *c)
{
    syscall1(TUI_LOG, reinterpret_cast<size_t>(c));
}

void log(const char *c)
{
    syscall1(TUI_LOG, reinterpret_cast<size_t>(c));
}

struct TerminalList
{
    Terminal *term;
    TerminalList *next, *prev;
};

size_t sz;
TerminalList *g_pTermList = 0;
TerminalList *g_pCurrentTerm = 0;
Header *g_pHeader = 0;
size_t g_nWidth, g_nHeight;
size_t nextConsoleNum = 1;

void selectTerminal(TerminalList *pTL, DirtyRectangle &rect)
{
    if (g_pCurrentTerm)
        g_pCurrentTerm->term->setActive(false, rect);

    g_pCurrentTerm = pTL;
    g_pHeader->select(pTL->term->getTabId());
    g_pCurrentTerm->term->setActive(true, rect);

    Syscall::setCurrentConsole(pTL->term->getTabId());

    g_pHeader->render(g_pCurrentTerm->term->getBuffer(), rect);
}

Terminal *addTerminal(const char *name, DirtyRectangle &rect)
{
    size_t h = g_pHeader->getHeight()+1;
    Terminal *pTerm = new Terminal(const_cast<char*>(name), g_nWidth, g_nHeight-h, g_pHeader, 0, h, 0);

    TerminalList *pTermList = new TerminalList;
    pTermList->term = pTerm;
    pTermList->next = pTermList->prev = 0;

    if (g_pTermList == 0)
        g_pTermList = pTermList;
    else
    {
        TerminalList *_pTermList = g_pTermList;
        while (_pTermList->next)
            _pTermList = _pTermList->next;
        _pTermList->next = pTermList;
        pTermList->prev = _pTermList;
    }

    selectTerminal(pTermList, rect);

    g_pHeader->render(g_pCurrentTerm->term->getBuffer(), rect);

    return pTerm;
}

bool checkCommand(uint64_t key, DirtyRectangle &rect)
{
    if ( (key & Keyboard::Ctrl) &&
         (key & Keyboard::Shift) &&
         (key & Keyboard::Special) )
    {
        uint32_t k = key&0xFFFFFFFFULL;
        char str[5];
        memcpy(str, (char*)&k, 4);
        str[4] = 0;

        if (!strcmp(str, "left"))
        {
            if (g_pCurrentTerm->prev)
            {
                selectTerminal(g_pCurrentTerm->prev, rect);
                return true;
            }
        }
        else if (!strcmp(str, "righ"))
        {
            if (g_pCurrentTerm->next)
            {
                selectTerminal(g_pCurrentTerm->next, rect);
                return true;
            }
        }
        else if (!strcmp(str, "ins"))
        {
            // Create a new terminal.
            char *pStr = new char[64];
            sprintf(pStr, "Console%d", nextConsoleNum++);
            Terminal *pT = addTerminal(pStr, rect);
            return true;
        }
    }
    return false;
}

Font *g_NormalFont;
Font *g_BoldFont;

int main (int argc, char **argv)
{
    Display::ScreenMode mode;
    size_t fb = Syscall::getFb(&mode);

    g_nWidth = mode.width;
    g_nHeight = mode.height;

    g_NormalFont = new Font(12, "/system/fonts/DejaVuSansMono.ttf", 
                            true, g_nWidth);

    g_BoldFont = new Font(12, "/system/fonts/DejaVuSansMono-Bold.ttf", 
                          true, g_nWidth);


    void *pFb = reinterpret_cast<void*>(fb);        

    g_pHeader =  new Header(g_nWidth);
    
    g_pHeader->addTab("The Pedigree Operating System", 0);

    DirtyRectangle rect;
    Terminal *pCurrentTerminal = addTerminal("Console0", rect);

    rect.point(0, 0);
    rect.point(g_nWidth, g_nHeight);
    
    Syscall::updateBuffer(pCurrentTerminal->getBuffer(), rect);

    size_t maxBuffSz = 32678*2-1;
    char *buffer = new char[maxBuffSz+1];
    char str[64];
    size_t lastResponse = 0;
    size_t tabId;
    while (true)
    {
        size_t cmd = Syscall::nextRequest(lastResponse, buffer, &sz, maxBuffSz, &tabId);
//        sprintf(str, "Command %d received. (term %d, sz %d)", cmd, tabId, sz);
//       log(str);

        Terminal *pT = 0;
        TerminalList *pTL = g_pTermList;
        while (pTL)
        {
            if (pTL->term->getTabId() == tabId)
            {
                pT = pTL->term;
                break;
            }
            pTL = pTL->next;
        }
        if (pT == 0)
        {
            sprintf(str, "Completely unrecognised terminal ID %d, aborting.", tabId);
            log (str);
            continue;
        }
        
        // If the current terminal's queue is empty, set the request
        // pending further input.
        if (cmd == CONSOLE_READ && pT->queueLength() == 0)
        {
            pT->setHasPendingRequest(true, sz);
            Syscall::requestPending();
            continue;
        }
        
        switch(cmd)
        {
            case CONSOLE_WRITE:
            {
                DirtyRectangle rect2;
                buffer[sz] = '\0';
                buffer[maxBuffSz] = '\0';
                pT->write(buffer, rect2);
                lastResponse = sz;
                Syscall::updateBuffer(g_pCurrentTerm->term->getBuffer(), rect2);
                break;
            }

            case TUI_CHAR_RECV:
            {
                DirtyRectangle rect2;
                uint64_t c = * reinterpret_cast<uint64_t*>(buffer);

                if (c == '\n') c = '\r';

<<<<<<< HEAD
                // CTRL + key, here only for quick and easy testing
                /// \todo Move into its own function to properly handle (along with proper special character handling)
                /****** NOTE: BELOW IS TEMPORARY, WILL MOVE ******/
=======
                // CTRL + key
>>>>>>> f276ac6b
                if (c & Keyboard::Ctrl)
                {
                    log("CTRL+key");
                    c &= 0x1F;

<<<<<<< HEAD
                    if(c < 0x1F)
                    {
                        log("Control key passed");
                        if(c == 0x3)
                        {
                            log("Sending SIGINT");
                            kill(g_pCurrentTerm->term->getPid(), SIGINT);
                            log("Just sent SIGINT");
                        }

                        break;
                    }
                }
                /****** NOTE: ABOVE IS TEMPORARY, WILL MOVE ******/
=======
                    /*
                    if(c == 0x3)
                    {
                        log("Sending SIGINT");
                        kill(g_pCurrentTerm->term->getPid(), SIGINT);
                        log("Just sent SIGINT");
                        return false;
                    }
                    */
                }
>>>>>>> f276ac6b

                pT->addToQueue(c);
                if(checkCommand(c, rect2))
                    Syscall::updateBuffer(g_pCurrentTerm->term->getBuffer(), rect2);
                if (!pT->hasPendingRequest() || pT->queueLength() == 0)
                    break;
                sz = pT->getPendingRequestSz();
                // Fall through.
            }

            case CONSOLE_READ:
            {
                char str[64];
                size_t i = 0;
                while (i < sz)
                {
                    char c = pT->getFromQueue();
                    if (c)
                    {
                        sprintf(str, "Read: %x", c);
                        log(str);
                        buffer[i++] = c;
                        continue;
                    }
                    else break;
                }
                lastResponse = i;
                if (pT->hasPendingRequest())
                {
                    Syscall::respondToPending(lastResponse, buffer, sz);
                    pT->setHasPendingRequest(false, 0);
                }
                break;
            }

            case CONSOLE_DATA_AVAILABLE:
                lastResponse = (pT->queueLength() > 0);
                break;

            case CONSOLE_GETROWS:
                lastResponse = pT->getRows();
                break;

            case CONSOLE_GETCOLS:
                lastResponse = pT->getCols();
                break;

            default:
                log("Unknown command.");
        }

    }

    return 0;
}
<|MERGE_RESOLUTION|>--- conflicted
+++ resolved
@@ -238,19 +238,14 @@
 
                 if (c == '\n') c = '\r';
 
-<<<<<<< HEAD
                 // CTRL + key, here only for quick and easy testing
                 /// \todo Move into its own function to properly handle (along with proper special character handling)
                 /****** NOTE: BELOW IS TEMPORARY, WILL MOVE ******/
-=======
-                // CTRL + key
->>>>>>> f276ac6b
                 if (c & Keyboard::Ctrl)
                 {
                     log("CTRL+key");
                     c &= 0x1F;
 
-<<<<<<< HEAD
                     if(c < 0x1F)
                     {
                         log("Control key passed");
@@ -265,18 +260,6 @@
                     }
                 }
                 /****** NOTE: ABOVE IS TEMPORARY, WILL MOVE ******/
-=======
-                    /*
-                    if(c == 0x3)
-                    {
-                        log("Sending SIGINT");
-                        kill(g_pCurrentTerm->term->getPid(), SIGINT);
-                        log("Just sent SIGINT");
-                        return false;
-                    }
-                    */
-                }
->>>>>>> f276ac6b
 
                 pT->addToQueue(c);
                 if(checkCommand(c, rect2))
