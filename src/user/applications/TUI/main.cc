/*
 * Copyright (c) 2008 James Molloy, Jörg Pfähler, Matthew Iselin
 *
 * Permission to use, copy, modify, and distribute this software for any
 * purpose with or without fee is hereby granted, provided that the above
 * copyright notice and this permission notice appear in all copies.
 *
 * THE SOFTWARE IS PROVIDED "AS IS" AND THE AUTHOR DISCLAIMS ALL WARRANTIES
 * WITH REGARD TO THIS SOFTWARE INCLUDING ALL IMPLIED WARRANTIES OF
 * MERCHANTABILITY AND FITNESS. IN NO EVENT SHALL THE AUTHOR BE LIABLE FOR
 * ANY SPECIAL, DIRECT, INDIRECT, OR CONSEQUENTIAL DAMAGES OR ANY DAMAGES
 * WHATSOEVER RESULTING FROM LOSS OF USE, DATA OR PROFITS, WHETHER IN AN
 * ACTION OF CONTRACT, NEGLIGENCE OR OTHER TORTIOUS ACTION, ARISING OUT OF
 * OR IN CONNECTION WITH THE USE OR PERFORMANCE OF THIS SOFTWARE.
 */

#include <stddef.h>
#include <stdlib.h>
#include <stdint.h>
#include <string.h>
#include <stdio.h>
#include <unistd.h>
#include <fcntl.h>
#include <sys/stat.h>
#include <signal.h>

#include "environment.h"
#include <syscall.h>

//include "Xterm.h"
//include "FreetypeXterm.h"

#include "Terminal.h"

#include "Font.h"
#include "Png.h"
#include "Header.h"

#define CONSOLE_READ    1
#define CONSOLE_WRITE   2
#define CONSOLE_GETROWS 3
#define CONSOLE_GETCOLS 4
#define CONSOLE_DATA_AVAILABLE 5
#define TUI_CHAR_RECV   99

void log(char *c)
{
    syscall1(TUI_LOG, reinterpret_cast<size_t>(c));
}

void log(const char *c)
{
    syscall1(TUI_LOG, reinterpret_cast<size_t>(c));
}

struct TerminalList
{
    Terminal *term;
    TerminalList *next, *prev;
};

size_t sz;
TerminalList *g_pTermList = 0;
TerminalList *g_pCurrentTerm = 0;
Header *g_pHeader = 0;
size_t g_nWidth, g_nHeight;
size_t nextConsoleNum = 1;

void selectTerminal(TerminalList *pTL, DirtyRectangle &rect)
{
    if (g_pCurrentTerm)
        g_pCurrentTerm->term->setActive(false, rect);

    g_pCurrentTerm = pTL;
    g_pHeader->select(pTL->term->getTabId());
    g_pCurrentTerm->term->setActive(true, rect);

    Syscall::setCurrentConsole(pTL->term->getTabId());

    g_pHeader->render(g_pCurrentTerm->term->getBuffer(), rect);
}

Terminal *addTerminal(const char *name, DirtyRectangle &rect)
{
    size_t h = g_pHeader->getHeight()+1;
    Terminal *pTerm = new Terminal(const_cast<char*>(name), g_nWidth, g_nHeight-h, g_pHeader, 0, h, 0);

    TerminalList *pTermList = new TerminalList;
    pTermList->term = pTerm;
    pTermList->next = pTermList->prev = 0;

    if (g_pTermList == 0)
        g_pTermList = pTermList;
    else
    {
        TerminalList *_pTermList = g_pTermList;
        while (_pTermList->next)
            _pTermList = _pTermList->next;
        _pTermList->next = pTermList;
        pTermList->prev = _pTermList;
    }

    selectTerminal(pTermList, rect);

    g_pHeader->render(g_pCurrentTerm->term->getBuffer(), rect);

    return pTerm;
}

bool checkCommand(uint64_t key, DirtyRectangle &rect)
{
    if ( (key & Keyboard::Ctrl) &&
         (key & Keyboard::Shift) &&
         (key & Keyboard::Special) )
    {
        uint32_t k = key&0xFFFFFFFFULL;
        char str[5];
        memcpy(str, (char*)&k, 4);
        str[4] = 0;

        if (!strcmp(str, "left"))
        {
            if (g_pCurrentTerm->prev)
            {
                selectTerminal(g_pCurrentTerm->prev, rect);
                return true;
            }
        }
        else if (!strcmp(str, "righ"))
        {
            if (g_pCurrentTerm->next)
            {
                selectTerminal(g_pCurrentTerm->next, rect);
                return true;
            }
        }
        else if (!strcmp(str, "ins"))
        {
            // Create a new terminal.
            char *pStr = new char[64];
            sprintf(pStr, "Console%d", nextConsoleNum++);
            Terminal *pT = addTerminal(pStr, rect);
            return true;
        }
    }
    return false;
}

Font *g_NormalFont;
Font *g_BoldFont;

int main (int argc, char **argv)
{
    Display::ScreenMode mode;
    size_t fb = Syscall::getFb(&mode);

    g_nWidth = mode.width;
    g_nHeight = mode.height;

    g_NormalFont = new Font(12, "/system/fonts/DejaVuSansMono.ttf", 
                            true, g_nWidth);

    g_BoldFont = new Font(12, "/system/fonts/DejaVuSansMono-Bold.ttf", 
                          true, g_nWidth);


    void *pFb = reinterpret_cast<void*>(fb);        

<<<<<<< HEAD
    pHeader =  new Header(pBuffer, 1024);
    
    pHeader->addTab("The Pedigree Operating System", 0);
=======
    g_pHeader =  new Header(g_nWidth);

    g_pHeader->addTab("Welcome to the Pedigree operating system.", 0);
>>>>>>> 2beee140

    DirtyRectangle rect;
    Terminal *pCurrentTerminal = addTerminal("Console0", rect);

    rect.point(0, 0);
    rect.point(g_nWidth, g_nHeight);
    
    Syscall::updateBuffer(pCurrentTerminal->getBuffer(), rect);

    size_t maxBuffSz = 32678*2-1;
    char *buffer = new char[maxBuffSz+1];
    char str[64];
    size_t lastResponse = 0;
    size_t tabId;
    while (true)
    {
        size_t cmd = Syscall::nextRequest(lastResponse, buffer, &sz, maxBuffSz, &tabId);
//        sprintf(str, "Command %d received. (term %d, sz %d)", cmd, tabId, sz);
//       log(str);

        Terminal *pT = 0;
        TerminalList *pTL = g_pTermList;
        while (pTL)
        {
            if (pTL->term->getTabId() == tabId)
            {
                pT = pTL->term;
                break;
            }
            pTL = pTL->next;
        }
        if (pT == 0)
        {
            sprintf(str, "Completely unrecognised terminal ID %d, aborting.", tabId);
            log (str);
            continue;
        }
        
        // If the current terminal's queue is empty, set the request
        // pending further input.
        if (cmd == CONSOLE_READ && pT->queueLength() == 0)
        {
            pT->setHasPendingRequest(true, sz);
            Syscall::requestPending();
            continue;
        }
        
        switch(cmd)
        {
            case CONSOLE_WRITE:
            {
                DirtyRectangle rect2;
                buffer[sz] = '\0';
                buffer[maxBuffSz] = '\0';
                pT->write(buffer, rect2);
                lastResponse = sz;
                Syscall::updateBuffer(g_pCurrentTerm->term->getBuffer(), rect2);
                break;
            }

            case TUI_CHAR_RECV:
            {
                DirtyRectangle rect2;
                uint64_t c = * reinterpret_cast<uint64_t*>(buffer);

                if (c == '\n') c = '\r';

                // CTRL + key
                if (c & Keyboard::Ctrl)
                {
                    log("CTRL+key");
                    c &= 0x1F;

                    /*
                    if(c == 0x3)
                    {
                        log("Sending SIGINT");
                        kill(g_pCurrentTerm->term->getPid(), SIGINT);
                        log("Just sent SIGINT");
                        return false;
                    }
                    */
                }

                pT->addToQueue(c);
                if(checkCommand(c, rect2))
                    Syscall::updateBuffer(g_pCurrentTerm->term->getBuffer(), rect2);
                if (!pT->hasPendingRequest() || pT->queueLength() == 0)
                    break;
                sz = pT->getPendingRequestSz();
                // Fall through.
            }

            case CONSOLE_READ:
            {
                char str[64];
                size_t i = 0;
                while (i < sz)
                {
                    char c = pT->getFromQueue();
                    if (c)
                    {
                        sprintf(str, "Read: %x", c);
                        log(str);
                        buffer[i++] = c;
                        continue;
                    }
                    else break;
                }
                lastResponse = i;
                if (pT->hasPendingRequest())
                {
                    Syscall::respondToPending(lastResponse, buffer, sz);
                    pT->setHasPendingRequest(false, 0);
                }
                break;
            }

            case CONSOLE_DATA_AVAILABLE:
                lastResponse = (pT->queueLength() > 0);
                break;

            case CONSOLE_GETROWS:
                lastResponse = pT->getRows();
                break;

            case CONSOLE_GETCOLS:
                lastResponse = pT->getCols();
                break;

            default:
                log("Unknown command.");
        }

    }

    return 0;
}
<|MERGE_RESOLUTION|>--- conflicted
+++ resolved
@@ -166,15 +166,9 @@
 
     void *pFb = reinterpret_cast<void*>(fb);        
 
-<<<<<<< HEAD
-    pHeader =  new Header(pBuffer, 1024);
+    g_pHeader =  new Header(g_nWidth);
     
-    pHeader->addTab("The Pedigree Operating System", 0);
-=======
-    g_pHeader =  new Header(g_nWidth);
-
-    g_pHeader->addTab("Welcome to the Pedigree operating system.", 0);
->>>>>>> 2beee140
+    g_pHeader->addTab("The Pedigree Operating System", 0);
 
     DirtyRectangle rect;
     Terminal *pCurrentTerminal = addTerminal("Console0", rect);
