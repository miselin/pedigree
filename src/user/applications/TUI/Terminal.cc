--- conflicted
+++ resolved
@@ -26,15 +26,9 @@
 extern void createConsole(size_t, char*);
 extern void setCtty(char*);
 
-<<<<<<< HEAD
-Terminal::Terminal(char *pName, rgb_t *pFramebuffer, size_t nWidth, size_t nHeight, Header *pHeader, size_t offsetLeft, size_t offsetTop, rgb_t *pBackground) :
-    m_Len(0), m_WriteBufferLen(0), m_pXterm(0), m_bHasPendingRequest(false),
-    m_PendingRequestSz(0), m_Pid(0)
-=======
 Terminal::Terminal(char *pName, size_t nWidth, size_t nHeight, Header *pHeader, size_t offsetLeft, size_t offsetTop, rgb_t *pBackground) :
     m_pBuffer(0), m_Len(0), m_WriteBufferLen(0), m_pXterm(0), m_bHasPendingRequest(false),
     m_PendingRequestSz(0)
->>>>>>> 2beee140
 {
     // Create a new backbuffer.
     m_pBuffer = Syscall::newBuffer();
