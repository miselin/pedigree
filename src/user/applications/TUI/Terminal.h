/*
 * Copyright (c) 2008 James Molloy, Jörg Pfähler, Matthew Iselin
 *
 * Permission to use, copy, modify, and distribute this software for any
 * purpose with or without fee is hereby granted, provided that the above
 * copyright notice and this permission notice appear in all copies.
 *
 * THE SOFTWARE IS PROVIDED "AS IS" AND THE AUTHOR DISCLAIMS ALL WARRANTIES
 * WITH REGARD TO THIS SOFTWARE INCLUDING ALL IMPLIED WARRANTIES OF
 * MERCHANTABILITY AND FITNESS. IN NO EVENT SHALL THE AUTHOR BE LIABLE FOR
 * ANY SPECIAL, DIRECT, INDIRECT, OR CONSEQUENTIAL DAMAGES OR ANY DAMAGES
 * WHATSOEVER RESULTING FROM LOSS OF USE, DATA OR PROFITS, WHETHER IN AN
 * ACTION OF CONTRACT, NEGLIGENCE OR OTHER TORTIOUS ACTION, ARISING OUT OF
 * OR IN CONNECTION WITH THE USE OR PERFORMANCE OF THIS SOFTWARE.
 */

#ifndef TERMINAL_H
#define TERMINAL_H

#include "environment.h"
#include "_Xterm.h"

/** A Terminal is a wrapper around an Xterm class - it provides UTF-8 <->
    UTF-32 conversion and input queueing. */
class Terminal
{
public:
    Terminal(char *pName, size_t nWidth, size_t nHeight,
             class Header *pHeader, size_t offsetLeft, size_t offsetTop, rgb_t *pBackground);
    ~Terminal();

    /** Adds a 64-bit keycode from the Keyboard class. */
    void addToQueue(uint64_t key);
    
    /** Grabs 1 byte of the utf-8 encoded queue. */
    char getFromQueue();

    /** Returns the queue length. */
    size_t queueLength()
    {return m_Len;}

    /** Writes the given UTF-8 sequence to the Xterm. */
    void write(char *pStr, DirtyRectangle &rect);

    void setHasPendingRequest(bool b, size_t sz)
    {
        m_bHasPendingRequest = b;
        m_PendingRequestSz = sz;
    }

    bool hasPendingRequest()
    {
        return m_bHasPendingRequest;
    }
    size_t getPendingRequestSz()
    {
        return m_PendingRequestSz;
    }

    size_t getTabId()
    {return m_TabId;}

    void setTabId(size_t tabId)
    {m_TabId = tabId;}

    void setActive(bool b, DirtyRectangle &rect);

    size_t getRows()
    {
        return m_pXterm->getRows();
    }
    size_t getCols()
    {
        return m_pXterm->getCols();
    }

<<<<<<< HEAD
    int getPid()
    {
        return m_Pid;
=======
    rgb_t *getBuffer()
    {
        return m_pBuffer;
>>>>>>> 2beee140
    }

private:
    void addToQueue(char c);


    rgb_t *m_pBuffer;
    Xterm *m_pXterm;

    char m_pQueue[256];
    size_t m_Len;

    char m_pWriteBuffer[4];
    size_t m_WriteBufferLen;

    size_t m_TabId;

    bool m_bHasPendingRequest;
    size_t m_PendingRequestSz;

    int m_Pid;
};

#endif<|MERGE_RESOLUTION|>--- conflicted
+++ resolved
@@ -74,15 +74,14 @@
         return m_pXterm->getCols();
     }
 
-<<<<<<< HEAD
     int getPid()
     {
         return m_Pid;
-=======
+    }
+
     rgb_t *getBuffer()
     {
         return m_pBuffer;
->>>>>>> 2beee140
     }
 
 private:
