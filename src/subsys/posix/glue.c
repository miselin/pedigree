--- conflicted
+++ resolved
@@ -1723,13 +1723,11 @@
     return 0;
 }
 
-<<<<<<< HEAD
 int pedigree_load_keymap(char *buf, size_t sz)
 {
     return syscall2(PEDIGREE_LOAD_KEYMAP, (int)buf, (int)sz);
-=======
+
 int pedigree_get_mount(char* mount_buf, char* info_buf, size_t n)
 {
     return syscall3(PEDIGREE_GET_MOUNT, (int) mount_buf, (int) info_buf, n);
->>>>>>> ce28ad5f
 }