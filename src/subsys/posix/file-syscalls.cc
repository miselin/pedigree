--- conflicted
+++ resolved
@@ -506,63 +506,6 @@
 
 int posix_fstat(int fd, struct stat *st)
 {
-<<<<<<< HEAD
-    F_NOTICE("fstat(" << fd << ")");
-  // Lookup this process.
-  Process *pProcess = Processor::information().getCurrentThread()->getParent();
-  PosixSubsystem *pSubsystem = reinterpret_cast<PosixSubsystem*>(pProcess->getSubsystem());
-  if(!pSubsystem)
-  {
-      ERROR("No subsystem for this process!");
-      return -1;
-  }
-  FdMap &fdMap = pSubsystem->getFdMap();
-
-  FileDescriptor *pFd = reinterpret_cast<FileDescriptor*>(fdMap.lookup(fd));
-  if (!pFd)
-  {
-    // Error - no such file descriptor.
-    return -1;
-  }
-
-  int mode = 0;
-  if (ConsoleManager::instance().isConsole(pFd->file))
-  {
-    mode = S_IFCHR;
-  }
-  else if (pFd->file->isDirectory())
-  {
-    mode = S_IFDIR;
-  }
-  else
-  {
-    mode = S_IFREG;
-  }
-
-  uint32_t permissions = pFd->file->getPermissions();
-  if (permissions & FILE_UR) mode |= S_IRUSR;
-  if (permissions & FILE_UW) mode |= S_IWUSR;
-  if (permissions & FILE_UX) mode |= S_IXUSR;
-  if (permissions & FILE_GR) mode |= S_IRGRP;
-  if (permissions & FILE_GW) mode |= S_IWGRP;
-  if (permissions & FILE_GX) mode |= S_IXGRP;
-  if (permissions & FILE_OR) mode |= S_IROTH;
-  if (permissions & FILE_OW) mode |= S_IWOTH;
-  if (permissions & FILE_OX) mode |= S_IXOTH;
-
-  st->st_dev   = static_cast<short>(reinterpret_cast<uintptr_t>(pFd->file->getFilesystem()));
-  st->st_ino   = static_cast<short>(pFd->file->getInode());
-  st->st_mode  = mode;
-  st->st_nlink = 1;
-  st->st_uid   = pFd->file->getUid();
-  st->st_gid   = pFd->file->getGid();
-  st->st_rdev  = 0;
-  st->st_size  = static_cast<int>(pFd->file->getSize());
-  st->st_atime = static_cast<int>(pFd->file->getAccessedTime());
-  st->st_mtime = static_cast<int>(pFd->file->getModifiedTime());
-  st->st_ctime = static_cast<int>(pFd->file->getCreationTime());
-  return 0;
-=======
     // Lookup this process.
     Process *pProcess = Processor::information().getCurrentThread()->getParent();
     PosixSubsystem *pSubsystem = reinterpret_cast<PosixSubsystem*>(pProcess->getSubsystem());
@@ -617,16 +560,11 @@
     st->st_mtime = static_cast<int>(pFd->file->getModifiedTime());
     st->st_ctime = static_cast<int>(pFd->file->getCreationTime());
     return 0;
->>>>>>> d3c39610
 }
 
 int posix_lstat(char *name, struct stat *st)
 {
-<<<<<<< HEAD
-  F_NOTICE("lstat(" << name << ")");
-=======
     //F_NOTICE("lstat(" << name << ")");
->>>>>>> d3c39610
 
     File *file = VFS::instance().find(String(name), GET_CWD());
 
@@ -685,30 +623,6 @@
 
 int posix_opendir(const char *dir, dirent *ent)
 {
-<<<<<<< HEAD
-  F_NOTICE("opendir(" << dir << ")");
-
-  // Lookup this process.
-  Process *pProcess = Processor::information().getCurrentThread()->getParent();
-  PosixSubsystem *pSubsystem = reinterpret_cast<PosixSubsystem*>(pProcess->getSubsystem());
-  if(!pSubsystem)
-  {
-      ERROR("No subsystem for this process!");
-      return -1;
-  }
-  FdMap &fdMap = pSubsystem->getFdMap();
-
-  size_t fd = pSubsystem->nextFd();
-
-  File* file = VFS::instance().find(String(dir), GET_CWD());
-
-  if (!file)
-  {
-    // Error - not found.
-    SYSCALL_ERROR(DoesNotExist);
-    return -1;
-  }
-=======
     //F_NOTICE("opendir(" << dir << ")");
 
     // Lookup this process.
@@ -720,7 +634,6 @@
         return -1;
     }
     FdMap &fdMap = pSubsystem->getFdMap();
->>>>>>> d3c39610
 
     size_t fd = pSubsystem->nextFd();
 
@@ -766,11 +679,7 @@
 
 int posix_readdir(int fd, dirent *ent)
 {
-<<<<<<< HEAD
-  F_NOTICE("readdir(" << fd << ")");
-=======
     //F_NOTICE("readdir(" << fd << ")");
->>>>>>> d3c39610
 
     if (fd == -1)
         return -1;
