--- conflicted
+++ resolved
@@ -138,10 +138,7 @@
 #define PEDIGREE_SIGRET  102
 #define PEDIGREE_INIT_SIGRET    103
 #define PEDIGREE_INIT_PTHREADS  104
-<<<<<<< HEAD
 #define PEDIGREE_LOAD_KEYMAP 105
-=======
-#define PEDIGREE_GET_MOUNT   105
->>>>>>> ce28ad5f
+#define PEDIGREE_GET_MOUNT   106
 
 #endif