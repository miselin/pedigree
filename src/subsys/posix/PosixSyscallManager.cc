/*
* Copyright (c) 2008 James Molloy, Jörg Pfähler, Matthew Iselin
*
* Permission to use, copy, modify, and distribute this software for any
* purpose with or without fee is hereby granted, provided that the above
* copyright notice and this permission notice appear in all copies.
*
* THE SOFTWARE IS PROVIDED "AS IS" AND THE AUTHOR DISCLAIMS ALL WARRANTIES
* WITH REGARD TO THIS SOFTWARE INCLUDING ALL IMPLIED WARRANTIES OF
* MERCHANTABILITY AND FITNESS. IN NO EVENT SHALL THE AUTHOR BE LIABLE FOR
* ANY SPECIAL, DIRECT, INDIRECT, OR CONSEQUENTIAL DAMAGES OR ANY DAMAGES
* WHATSOEVER RESULTING FROM LOSS OF USE, DATA OR PROFITS, WHETHER IN AN
* ACTION OF CONTRACT, NEGLIGENCE OR OTHER TORTIOUS ACTION, ARISING OUT OF
* OR IN CONNECTION WITH THE USE OR PERFORMANCE OF THIS SOFTWARE.
*/

#include <processor/SyscallManager.h>
#include <processor/Processor.h>
#include <process/Scheduler.h>
#include <Log.h>

#include "PosixSyscallManager.h"
#include "syscallNumbers.h"
#include "file-syscalls.h"
#include "system-syscalls.h"
#include "console-syscalls.h"
#include "net-syscalls.h"
#include "pipe-syscalls.h"
#include "signal-syscalls.h"
#include "sem-syscalls.h"
#include "pthread-syscalls.h"

PosixSyscallManager::PosixSyscallManager()
{
}

PosixSyscallManager::~PosixSyscallManager()
{
}

void PosixSyscallManager::initialise()
{
    SyscallManager::instance().registerSyscallHandler(posix, this);
}

uintptr_t PosixSyscallManager::call(uintptr_t function, uintptr_t p1, uintptr_t p2, uintptr_t p3, uintptr_t p4, uintptr_t p5)
{
    if (function >= serviceEnd)
    {
        ERROR("PosixSyscallManager: invalid function called: " << Dec << static_cast<int>(function));
        return 0;
    }
    return SyscallManager::instance().syscall(posix, function, p1, p2, p3, p4, p5);
}

uintptr_t PosixSyscallManager::syscall(SyscallState &state)
{
    uintptr_t p1 = state.getSyscallParameter(0);
    uintptr_t p2 = state.getSyscallParameter(1);
    uintptr_t p3 = state.getSyscallParameter(2);
    uintptr_t p4 = state.getSyscallParameter(3);
    uintptr_t p5 = state.getSyscallParameter(4);

    //NOTICE("[" << Processor::information().getCurrentThread()->getParent()->getId() << "] : " << Dec << state.getSyscallNumber() << Hex);

    // We're interruptible.
    Processor::setInterrupts(true);

    switch (state.getSyscallNumber())
    {
        // POSIX system calls
        case POSIX_OPEN:
            return posix_open(reinterpret_cast<const char*>(p1), p2, p3);
        case POSIX_WRITE:
            return posix_write(p1, reinterpret_cast<char*>(p2), p3);
        case POSIX_READ:
            return posix_read(p1, reinterpret_cast<char*>(p2), p3);
        case POSIX_CLOSE:
            return posix_close(p1);
        case POSIX_SBRK:
            return posix_sbrk(p1);
        case POSIX_FORK:
            return posix_fork(state);
        case POSIX_EXECVE:
            return posix_execve(reinterpret_cast<const char*>(p1), reinterpret_cast<const char**>(p2), reinterpret_cast<const char**>(p3), state);
        case POSIX_WAITPID:
            return posix_waitpid(p1, reinterpret_cast<int*> (p2), p3);
        case POSIX_EXIT:
            return posix_exit(p1);
        case POSIX_OPENDIR:
            return posix_opendir(reinterpret_cast<const char*>(p1), reinterpret_cast<dirent*>(p2));
        case POSIX_READDIR:
            return posix_readdir(p1, reinterpret_cast<dirent*>(p2));
        case POSIX_REWINDDIR:
            posix_rewinddir(p1, reinterpret_cast<dirent*>(p2));
            return 0;
        case POSIX_CLOSEDIR:
            return posix_closedir(p1);
        case POSIX_TCGETATTR:
            return posix_tcgetattr(p1, reinterpret_cast<struct termios*>(p2));
        case POSIX_TCSETATTR:
            return posix_tcsetattr(p1, p2, reinterpret_cast<struct termios*>(p3));
        case POSIX_IOCTL:
            return posix_ioctl(p1, p2, reinterpret_cast<void*>(p3));
        case POSIX_STAT:
            return posix_stat(reinterpret_cast<const char*>(p1), reinterpret_cast<struct stat*>(p2));
        case POSIX_FSTAT:
            return posix_fstat(p1, reinterpret_cast<struct stat*>(p2));
        case POSIX_GETPID:
            return posix_getpid();
        case POSIX_CHDIR:
            return posix_chdir(reinterpret_cast<const char*>(p1));
        case POSIX_SELECT:
            return posix_select(static_cast<int>(p1), reinterpret_cast<struct fd_set*>(p2), reinterpret_cast<struct fd_set*>(p3),
                reinterpret_cast<struct fd_set*>(p4), reinterpret_cast<struct timeval*>(p5));
        case POSIX_LSEEK:
            return posix_lseek(static_cast<int>(p1), static_cast<off_t>(p2), static_cast<int>(p3));
        case POSIX_SOCKET:
            return posix_socket(static_cast<int>(p1), static_cast<int>(p2), static_cast<int>(p3));
        case POSIX_CONNECT:
            return posix_connect(static_cast<int>(p1), reinterpret_cast<sockaddr*>(p2), static_cast<size_t>(p3));
        case POSIX_SEND:
            return posix_send(static_cast<int>(p1), reinterpret_cast<void*>(p2), static_cast<size_t>(p3), static_cast<int>(p4));
        case POSIX_RECV:
            return posix_recv(static_cast<int>(p1), reinterpret_cast<void*>(p2), static_cast<size_t>(p3), static_cast<int>(p4));
        case POSIX_BIND:
            return posix_bind(static_cast<int>(p1), reinterpret_cast<sockaddr*>(p2), static_cast<size_t>(p3));
        case POSIX_LISTEN:
            return posix_listen(static_cast<int>(p1), static_cast<int>(p2));
        case POSIX_ACCEPT:
            return posix_accept(static_cast<int>(p1), reinterpret_cast<sockaddr*>(p2), reinterpret_cast<size_t*>(p3));
        case POSIX_RECVFROM:
            return posix_recvfrom(reinterpret_cast<void*>(p1));
        case POSIX_SENDTO:
            return posix_sendto(reinterpret_cast<void*>(p1));
        case POSIX_GETTIMEOFDAY:
            return posix_gettimeofday(reinterpret_cast<struct timeval *>(p1), reinterpret_cast<struct timezone *>(p2));
        case POSIX_DUP:
            return posix_dup(static_cast<int>(p1));
        case POSIX_DUP2:
            return posix_dup2(static_cast<int>(p1), static_cast<int>(p2));
        case POSIX_LSTAT:
            return posix_lstat(reinterpret_cast<char*>(p1), reinterpret_cast<struct stat*>(p2));
        case POSIX_UNLINK:
            return posix_unlink(reinterpret_cast<char*>(p1));
        case POSIX_SYMLINK:
            return posix_symlink(reinterpret_cast<char*>(p1), reinterpret_cast<char*>(p2));
        case POSIX_GETHOSTBYNAME:
            return posix_gethostbyname(reinterpret_cast<const char*>(p1), reinterpret_cast<void*>(p2), static_cast<int>(p3));
        case POSIX_GETHOSTBYADDR:
            return posix_gethostbyaddr(reinterpret_cast<const void*>(p1), static_cast<unsigned long>(p2), static_cast<int>(p3), reinterpret_cast<void*>(p4));
        case POSIX_FCNTL:
            return posix_fcntl(static_cast<int>(p1), static_cast<int>(p2), static_cast<int>(p3), reinterpret_cast<int*>(p4));
        case POSIX_PIPE:
            return posix_pipe(reinterpret_cast<int*>(p1));
        case POSIX_MKDIR:
            return posix_mkdir(reinterpret_cast<const char*>(p1), static_cast<int>(p2));
        case POSIX_GETPWENT:
            return posix_getpwent(reinterpret_cast<passwd*>(p1), static_cast<int>(p2), reinterpret_cast<char *>(p3));
        case POSIX_GETPWNAM:
            return posix_getpwnam(reinterpret_cast<passwd*>(p1), reinterpret_cast<const char*>(p2), reinterpret_cast<char *>(p3));
        case POSIX_GETUID:
            return posix_getuid();
        case POSIX_GETGID:
            return posix_getgid();
        case POSIX_SIGACTION:
            return posix_sigaction(static_cast<int>(p1), reinterpret_cast<const sigaction*>(p2), reinterpret_cast<sigaction*>(p3));
        case POSIX_SIGNAL:
            return posix_signal(static_cast<int>(p1), reinterpret_cast<void*>(p2));
        case POSIX_RAISE:
            return posix_raise(static_cast<int>(p1), state);
        case POSIX_KILL:
            return posix_kill(static_cast<int>(p1), static_cast<int>(p2));
        case POSIX_SIGPROCMASK:
            return posix_sigprocmask(static_cast<int>(p1), reinterpret_cast<const uint32_t*>(p2), reinterpret_cast<uint32_t*>(p3));
        case POSIX_ALARM:
            return posix_alarm(static_cast<uint32_t>(p1));
        case POSIX_SLEEP:
            return posix_sleep(static_cast<uint32_t>(p1));
        case POSIX_DLOPEN:
            return posix_dlopen(reinterpret_cast<const char*>(p1), static_cast<int>(p2), reinterpret_cast<void*>(p3));
        case POSIX_DLSYM:
            return posix_dlsym(reinterpret_cast<void*>(p1), reinterpret_cast<const char*>(p2));
        case POSIX_DLCLOSE:
            return posix_dlclose(reinterpret_cast<void*>(p1));
        case POSIX_POLL:
            return posix_poll(reinterpret_cast<pollfd*>(p1), static_cast<unsigned int>(p2), static_cast<int>(p3));
        case POSIX_RENAME:
            return posix_rename(reinterpret_cast<const char*>(p1), reinterpret_cast<const char*>(p2));
        case POSIX_GETCWD:
            return reinterpret_cast<uintptr_t>(posix_getcwd(reinterpret_cast<char*>(p1), static_cast<size_t>(p2)));
        case POSIX_READLINK:
            return posix_readlink(reinterpret_cast<const char*>(p1), reinterpret_cast<char*>(p2), static_cast<unsigned int>(p3));
        case POSIX_LINK:
            return posix_link(reinterpret_cast<char*>(p1), reinterpret_cast<char*>(p2));
        case POSIX_ISATTY:
            return posix_isatty(static_cast<int>(p1));
        case POSIX_MMAP:
            return reinterpret_cast<uintptr_t>(posix_mmap(reinterpret_cast<void*>(p1)));
        case POSIX_MUNMAP:
            return posix_munmap(reinterpret_cast<void*>(p1), static_cast<size_t>(p2));
        case POSIX_SHUTDOWN:
            return posix_shutdown(static_cast<int>(p1), static_cast<int>(p2));
        case POSIX_ACCESS:
            return posix_access(reinterpret_cast<const char*>(p1), static_cast<int>(p2));
        case POSIX_SETSID:
            return posix_setsid();
        case POSIX_SETPGID:
            return posix_setpgid(static_cast<int>(p1), static_cast<int>(p2));
        case POSIX_GETPGRP:
            return posix_getpgrp();
        case POSIX_SIGALTSTACK:
            return posix_sigaltstack(reinterpret_cast<const stack_t *>(p1), reinterpret_cast<stack_t *>(p2));

        case POSIX_SEM_CLOSE:
            return posix_sem_close(reinterpret_cast<sem_t*>(p1));
        case POSIX_SEM_DESTROY:
            return posix_sem_destroy(reinterpret_cast<sem_t*>(p1));
        case POSIX_SEM_GETVALUE:
            return posix_sem_getvalue(reinterpret_cast<sem_t*>(p1), reinterpret_cast<int*>(p2));
        case POSIX_SEM_INIT:
            return posix_sem_init(reinterpret_cast<sem_t*>(p1), static_cast<int>(p2), static_cast<unsigned>(p3));
        case POSIX_SEM_POST:
            return posix_sem_post(reinterpret_cast<sem_t*>(p1));
        case POSIX_SEM_TIMEWAIT:
            return posix_sem_timedwait(reinterpret_cast<sem_t*>(p1), reinterpret_cast<timespec*>(p2));
        case POSIX_SEM_TRYWAIT:
            return posix_sem_trywait(reinterpret_cast<sem_t*>(p1));
        case POSIX_SEM_WAIT:
            return posix_sem_wait(reinterpret_cast<sem_t*>(p1));

        /// \todo Implement me! :(
        // case POSIX_SEM_OPEN:
        //     return posix_sem_open(......
        // case POSIX_SEM_UNLINK:
        //     return posix_sem_unlink(.....

        case POSIX_PTHREAD_RETURN:
            posix_pthread_exit(reinterpret_cast<void*>(p1));
            return 0;
        case POSIX_PTHREAD_ENTER:
            return posix_pthread_enter(p1);

        case POSIX_PTHREAD_CREATE:
            return posix_pthread_create(reinterpret_cast<pthread_t*>(p1), reinterpret_cast<const pthread_attr_t*>(p2), reinterpret_cast<pthreadfn>(p3), reinterpret_cast<void*>(p4));
        case POSIX_PTHREAD_JOIN:
            return posix_pthread_join(static_cast<pthread_t>(p1), reinterpret_cast<void **>(p2));
        case POSIX_PTHREAD_DETACH:
            return posix_pthread_detach(static_cast<pthread_t>(p1));
        case POSIX_PTHREAD_SELF:
            return posix_pthread_self();
        case POSIX_PTHREAD_KILL:
            return posix_pthread_kill(static_cast<pthread_t>(p1), static_cast<int>(p2));
        case POSIX_PTHREAD_SIGMASK:
            return posix_pthread_sigmask(static_cast<int>(p1), reinterpret_cast<const uint32_t*>(p2), reinterpret_cast<uint32_t*>(p3));

        case POSIX_PTHREAD_MUTEX_INIT:
            return posix_pthread_mutex_init(reinterpret_cast<pthread_mutex_t*>(p1), reinterpret_cast<const pthread_mutexattr_t*>(p2));
        case POSIX_PTHREAD_MUTEX_DESTROY:
            return posix_pthread_mutex_destroy(reinterpret_cast<pthread_mutex_t*>(p1));
        case POSIX_PTHREAD_MUTEX_LOCK:
            return posix_pthread_mutex_lock(reinterpret_cast<pthread_mutex_t*>(p1));
        case POSIX_PTHREAD_MUTEX_TRYLOCK:
            return posix_pthread_mutex_trylock(reinterpret_cast<pthread_mutex_t*>(p1));
        case POSIX_PTHREAD_MUTEX_UNLOCK:
            return posix_pthread_mutex_unlock(reinterpret_cast<pthread_mutex_t*>(p1));

        // Stub warning
        case POSIX_STUBBED:
            // This is the solution to a bug - if the address in p1 traps (because of demand loading),
            // it MUST trap before we get the log spinlock, else other things will
            // want to write to it and deadlock.
            static char buf[128];
            strncpy(buf, reinterpret_cast<char*>(p1), 128);
            WARNING("Using stubbed function '" << buf << "'");
            return 0;

            // Pedigree system calls, called from POSIX applications
        case PEDIGREE_LOGIN:
            return pedigree_login(static_cast<int>(p1), reinterpret_cast<const char *>(p2));
        case PEDIGREE_SIGRET:
            return pedigree_sigret();
        case PEDIGREE_INIT_SIGRET:
            pedigree_init_sigret();
            return 0;
<<<<<<< HEAD
        case PEDIGREE_LOAD_KEYMAP:
            return pedigree_load_keymap(reinterpret_cast<char*>(p1), static_cast<size_t>(p2));
=======
        case PEDIGREE_GET_MOUNT:
            return pedigree_get_mount(reinterpret_cast<char*>(p1), reinterpret_cast<char*>(p2), static_cast<size_t>(p3));
>>>>>>> ce28ad5f

        default: ERROR ("PosixSyscallManager: invalid syscall received: " << Dec << state.getSyscallNumber()); return 0;
    }
}<|MERGE_RESOLUTION|>--- conflicted
+++ resolved
@@ -283,13 +283,10 @@
         case PEDIGREE_INIT_SIGRET:
             pedigree_init_sigret();
             return 0;
-<<<<<<< HEAD
         case PEDIGREE_LOAD_KEYMAP:
             return pedigree_load_keymap(reinterpret_cast<char*>(p1), static_cast<size_t>(p2));
-=======
         case PEDIGREE_GET_MOUNT:
             return pedigree_get_mount(reinterpret_cast<char*>(p1), reinterpret_cast<char*>(p2), static_cast<size_t>(p3));
->>>>>>> ce28ad5f
 
         default: ERROR ("PosixSyscallManager: invalid syscall received: " << Dec << state.getSyscallNumber()); return 0;
     }
