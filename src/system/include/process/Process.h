--- conflicted
+++ resolved
@@ -44,171 +44,6 @@
 class Process
 {
 public:
-<<<<<<< HEAD
-  /** Default constructor. */
-  Process();
-
-  /** Constructor for creating a new Process. Creates a new Process as
-   * a UNIX fork() would, from the given parent process. This constructor
-   * does not create any threads.
-   * \param pParent The parent process. */
-  Process(Process *pParent);
-
-  /** Destructor. */
-  ~Process();
-
-  /** Adds a thread to this process.
-   *  \return The thread ID to be assigned to the new Thread. */
-  size_t addThread(Thread *pThread);
-  /** Removes a thread from this process. */
-  void removeThread(Thread *pThread);
-
-  /** Returns the number of threads in this process. */
-  size_t getNumThreads();
-  /** Returns the n'th thread in this process. */
-  Thread *getThread(size_t n);
-
-  /** Creates a new process, with a single thread and a stack. */
-  static uintptr_t create(uint8_t *elf, size_t elfSize, const char *name);
-
-  /** Returns the process ID. */
-  size_t getId()
-  {
-    return m_Id;
-  }
-
-  /** Returns the description string of this process. */
-  LargeStaticString &description()
-  {
-    return str;
-  }
-
-  /** Returns our address space */
-  VirtualAddressSpace *getAddressSpace()
-  {
-    return m_pAddressSpace;
-  }
-
-  /** Returns the File descriptor map - maps numbers to pointers (of undefined type -
-      the subsystem decides what type). */
-  Tree<size_t,FileDescriptor*> &getFdMap()
-  {
-    return m_FdMap;
-  }
-
-  /** Returns the next available file descriptor. */
-  size_t nextFd()
-  {
-    LockGuard<Spinlock> guard(m_FdLock); // Must be atomic.
-    return m_NextFd++;
-  }
-  size_t nextFd(size_t fdNum)
-  {
-    LockGuard<Spinlock> guard(m_FdLock); // Must be atomic.
-    return (m_NextFd = fdNum);
-  }
-
-  /** Sets the exit status of the process. */
-  void setExitStatus(int code)
-  {
-    m_ExitStatus = code;
-  }
-  /** Gets the exit status of the process. */
-  int getExitStatus()
-  {
-    return m_ExitStatus;
-  }
-
-  /** Kills the process. */
-  void kill();
-
-  /** Returns the parent process. */
-  Process *getParent()
-  {
-    return m_pParent;
-  }
-
-  /** Returns the current working directory. */
-  File *getCwd()
-  {
-    return m_Cwd;
-  }
-  /** Sets the current working directory. */
-  void setCwd(File *f)
-  {
-    m_Cwd = f;
-  }
-
-  /** Returns the memory space allocator for shared libraries. */
-  MemoryAllocator &getSpaceAllocator()
-  {
-    return m_SpaceAllocator;
-  }
-
-  /** Gets the current user. */
-  User *getUser()
-  {
-    return m_pUser;
-  }
-  /** Sets the current user. */
-  void setUser(User *pUser)
-  {
-    m_pUser = pUser;
-  }
-
-  /** Gets the current group. */
-  Group *getGroup()
-  {
-    return m_pGroup;
-  }
-  /** Sets the current group. */
-  void setGroup(Group *pGroup)
-  {
-    m_pGroup = pGroup;
-  }
-
-  /** Public pending signal type - provides for features in sigaction */
-  struct PendingSignal
-  {
-    /// Signal number
-    size_t sig;
-
-    /// Signal handler location
-    uintptr_t sigLocation;
-
-    /// Process signal mask to set when running this signal handler
-    /// \todo Does this then get overridden when the signal handler returns?
-    ///       If so, the previous mask needs to be stored somewhere as well.
-    uint32_t sigMask;
-  };
-
-  /** A signal handler description */
-  struct SignalHandler
-  {
-    /// Signal number
-    size_t sig;
-
-    /// Location of the handler
-    uintptr_t handlerLocation;
-
-    /// Signal mask to set when this signal handler is called
-    uint32_t sigMask;
-
-    /// Signal handler flags
-    uint32_t flags;
-    
-    /// Type - 0 = normal, 1 = SIG_DFL, 2 = SIG_IGN
-    int type;
-  };
-
-  /** Gets the pending signals list */
-  List<void*>& getPendingSignals()
-  {
-    LockGuard<Mutex> guard(m_PendingSignalsLock);
-    
-    return m_PendingSignals;
-  }
-=======
     /** Default constructor. */
     Process();
 
@@ -240,7 +75,6 @@
     {
         return m_Id;
     }
->>>>>>> acb69d17
 
     /** Returns the description string of this process. */
     LargeStaticString &description()
@@ -361,6 +195,9 @@
 
         /// Signal handler flags
         uint32_t flags;
+    
+        /// Type - 0 = normal, 1 = SIG_DFL, 2 = SIG_IGN
+        int type;
     };
 
     /** Gets the pending signals list */
@@ -374,17 +211,6 @@
     /** Adds a new pendng signal */
     void addPendingSignal(size_t sig, PendingSignal* pending)
     {
-<<<<<<< HEAD
-      SignalHandler* tmp;
-      if((tmp = reinterpret_cast<SignalHandler*>(m_SignalHandlers.lookup(sig))) != 0)
-      {
-        m_SignalHandlers.remove(sig);
-        delete tmp;
-      }
-
-      handler->sig = sig;
-      m_SignalHandlers.insert(sig, handler);
-=======
         LockGuard<Mutex> guard(m_PendingSignalsLock);
     
         if(pending)
@@ -397,7 +223,6 @@
                 m_PendingSignals.pushBack(pending);
             }
         }
->>>>>>> acb69d17
     }
 
     /** Sets a signal handler */
@@ -412,7 +237,7 @@
             if((tmp = reinterpret_cast<SignalHandler*>(m_SignalHandlers.lookup(sig))) != 0)
             {
                 m_SignalHandlers.remove(sig);
-                // delete tmp;
+                delete tmp;
             }
 
             handler->sig = sig;
