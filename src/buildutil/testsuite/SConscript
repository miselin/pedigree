--- conflicted
+++ resolved
@@ -60,24 +60,9 @@
     'LINKFLAGS': build_env['COVERAGE_LINKFLAGS'],
 })
 
-<<<<<<< HEAD
 # TODO(miselin): Tree, UniquePointer, HashTable, RangeList, ExtensibleBitmap
-coverage_env.Program(testsuite_bin,
-                     [
-                         'test-List.cc',
-                         'test-String.cc',
-                         'test-StaticString.cc',
-                         'test-SharedPointer.cc',
-                         'test-Vector.cc',
-                         'test-stringlib.cc',
-                         'test-memory.cc',
-                         'test-RadixTree.cc',
-                         'test-ObjectPool.cc',
-                     ], LIBS=['utility_coverage', 'gtest', 'pthread'])
-=======
 coverage_env.Program(testsuite_bin, Glob('test-*.cc'),
-                     LIBS=[env['LIBUTILITY_COVERAGE'], 'gtest', 'pthread'])
->>>>>>> 313eaa33
+                     LIBS=['utility_coverage', 'gtest', 'pthread'])
 
 if build_env['HAVE_BENCHMARK']:
     build_env.MergeFlags({
@@ -86,23 +71,5 @@
         'CPPDEFINES': ['_POSIX_C_SOURCE=200112L'],
     })
 
-<<<<<<< HEAD
-    build_env.Program(benchmark_bin,
-                      [
-                          'bench-main.cc',
-                          'bench-memory.cc',
-                          'bench-stringlib.cc',
-                          'bench-List.cc',
-                          'bench-Vector.cc',
-                          'bench-Tree.cc',
-                          'bench-RadixTree.cc',
-                          'bench-ExtensibleBitmap.cc',
-                          'bench-HashTable.cc',
-                          'bench-String.cc',
-                          'bench-StaticString.cc',
-                          'bench-RangeList.cc',
-                      ], LIBS=['utility', 'benchmark', 'pthread'])
-=======
     build_env.Program(benchmark_bin, Glob('bench-*.cc'),
-                      LIBS=[env['LIBUTILITY'], 'benchmark', 'pthread'])
->>>>>>> 313eaa33
+                      LIBS=['utility', 'benchmark', 'pthread'])