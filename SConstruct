#!/usr/bin/env python2.7
'''
Copyright (c) 2008-2014, Pedigree Developers

Please see the CONTRIB file in the root of the source tree for a full
list of contributors.

Permission to use, copy, modify, and distribute this software for any
purpose with or without fee is hereby granted, provided that the above
copyright notice and this permission notice appear in all copies.

THE SOFTWARE IS PROVIDED "AS IS" AND THE AUTHOR DISCLAIMS ALL WARRANTIES
WITH REGARD TO THIS SOFTWARE INCLUDING ALL IMPLIED WARRANTIES OF
MERCHANTABILITY AND FITNESS. IN NO EVENT SHALL THE AUTHOR BE LIABLE FOR
ANY SPECIAL, DIRECT, INDIRECT, OR CONSEQUENTIAL DAMAGES OR ANY DAMAGES
WHATSOEVER RESULTING FROM LOSS OF USE, DATA OR PROFITS, WHETHER IN AN
ACTION OF CONTRACT, NEGLIGENCE OR OTHER TORTIOUS ACTION, ARISING OUT OF
OR IN CONNECTION WITH THE USE OR PERFORMANCE OF THIS SOFTWARE.
'''

import commands
import getpass
import os
import re
import SCons
import sys

from socket import gethostname
from datetime import datetime

from buildutils import misc
from defaults import *

opts = Variables('options.cache')
opts.AddVariables(
    ('CROSS', 'Base for cross-compilers, tool names will be appended automatically.', ''),
    ('CC', 'Sets the C compiler to use.'),
    ('CXX', 'Sets the C++ compiler to use.'),
    ('AS', 'Sets the assembler to use.'),
    ('AR', 'Sets the archiver to use.'),
    ('LINK', 'Sets the linker to use.'),
    ('STRIP', 'Path to the `strip\' executable.'),
    ('OBJCOPY', 'Path to `objcopy\' executable.'),
    ('CFLAGS', 'Sets the C compiler flags.', ''),
    ('CCFLAGS', 'Sets the C/C++ generic compiler flags.', ''),
    ('CXXFLAGS', 'Sets the C++ compiler flags.', ''),
    ('ASFLAGS', 'Sets the assembler flags.', ''),
    ('LINKFLAGS', 'Sets the linker flags', ''),
    ('BUILDDIR', 'Directory to place build files in.','build'),

    BoolVariable('cripple_hdd','Disable writing to hard disks at runtime.',1),
    BoolVariable('debugger','Whether or not to enable the kernel debugger.',1),
    BoolVariable('debug_logging','Whether to enable debug-level logging, which can dump massive amounts of data to the kernel log. Probable performance hit too, use at your own risk.',1),
    BoolVariable('superdebug', 'Super debug is like the debug_logging option, except even MORE verbose. Expect hundreds of thousands of lines of output to the kernel log.', 0),
    
    BoolVariable('usb_verbose_debug','When set, USB low-level drivers will dump massive amounts of debug information to the log. When not set, only layers such as mass storage will.',0),

    BoolVariable('verbose','Display verbose build output.',0),
    BoolVariable('nocolour','Don\'t use colours in build output.',0),
    BoolVariable('verbose_link','Display verbose linker output.',0),
    BoolVariable('warnings', 'If nonzero, compilation without -Werror', 0),
    BoolVariable('installer', 'Build the installer', 0),
    BoolVariable('genflags', 'Whether or not to generate flags and things dynamically.', 1),
    BoolVariable('ccache', 'Prepend ccache to cross-compiler paths (for use with CROSS)', 0),
    BoolVariable('distcc', 'Prepend distcc to cross-compiler paths (for use with CROSS)', 0),
    BoolVariable('pyflakes', 'Set to one to run pyflakes over Python scripts in the tree', 0),
    BoolVariable('sconspyflakes', 'Set to one to run pyflakes over SConstruct/SConscripts in the tree', 0),
    BoolVariable('travis', 'Set to one/true to indicate that this is a build on Travis-CI.', 0),
    ('iwyu', 'If set, use the given as a the C++ compiler for include-what-you-use. Use -i with scons if you use IWYU.', ''),
    
    BoolVariable('cache', 'Cache SCons options across builds (highly recommended).', 1),
    BoolVariable('genversion', 'Whether or not to regenerate Version.cc if it already exists.', 1),
    
    ('distdir', 'Directory to install a Pedigree directory structure to, instead of a disk image. Empty will use disk images.', ''),
    BoolVariable('forcemtools', 'Force use of mtools (and the FAT filesystem) even if losetup is available.', 0),
    BoolVariable('createvdi', 'Convert the created hard disk image to a VDI file for VirtualBox after it is created.', 0),
    BoolVariable('createvmdk', 'Convert the created hard disk image to a VMDK file for VMware after it is created.', 0),
    BoolVariable('nodiskimages', 'Whether or not to avoid building disk images for distribution.', 0),
    BoolVariable('noiso', 'Whether or not to avoid building an ISO.', 0),
    
    BoolVariable('pup', 'If 1, you are managing your images/local directory with the Pedigree UPdater (pup) and want that instead of the images/<arch> directory.', 1),
    
    BoolVariable('serial_is_file', 'If 1, the serial port is connected to a file (ie, an emulated serial port). If zero, the serial port is connected to a VT100-compatible terminal.', 1),
    BoolVariable('ipv4_forwarding', 'If 1, enable IPv4 forwarding.', '0'),
    
    BoolVariable('enable_ctrlc', 'If 1, the ability to use CTRL-C to kill running tasks is enabled.', 1),
    BoolVariable('multiple_consoles', 'If 1, the TUI is built with the ability to create and move between multiple virtual consoles.', 1),
    BoolVariable('memory_log', 'If 1, memory logging on the second serial line is enabled.', 1),
    BoolVariable('memory_log_inline', 'If 1, memory logging will be output alongside conventional serial output.', 0),
    BoolVariable('memory_tracing', 'If 1, trace memory allocations and frees (for statistics and for leak detection) on the second serial line. EXCEPTIONALLY SLOW.', 0),
    
    BoolVariable('multiprocessor', 'If 1, multiprocessor support is compiled in to the kernel.', 0),
    BoolVariable('apic', 'If 1, APIC support will be built in (not to be confused with ACPI).', 0),
    BoolVariable('acpi', 'If 1, ACPI support will be built in (not to be confused with APIC).', 0),
    BoolVariable('smp', 'If 1, SMP support will be built in.', 0),
    
    BoolVariable('nogfx', 'If 1, the standard 80x25 text mode will be used. Will not load userspace if set to 1.', 0),

    # PC architecture options.
    BoolVariable('mach_pc', 'Target a typical PC architecture.', 0),

    # ARM options
    BoolVariable('arm_integrator', 'Target the Integrator/CP development board', 0),
    BoolVariable('arm_versatile', 'Target the Versatile/PB development board', 0),
    BoolVariable('arm_beagle', 'Target the BeagleBoard', 0),

    BoolVariable('arm_9', 'Target the ARM9 processor family (currently only ARM926E)', 0),
    BoolVariable('armv7', 'Target the ARMv7 architecture family', 0),

    BoolVariable('arm_cortex_a8', 'Tune and optimise for the ARM Cortex A8 (use in conjunction with the `armv7\' option.', 0),

    BoolVariable('arm_bigendian', 'Is this ARM target big-endian?', 0),

    BoolVariable('hosted', 'Is this build to run on another host OS?', 0),

    BoolVariable('kernel_on_disk', 'Put the kernel & needed bits onto hard disk images?', 1),
    
    ('uimage_target', 'Where to copy the generated uImage.bin file to.', '~'),
)

# Autogenerated options that should never be edited by hand.
autogen_opts = Variables('.autogen.cache')
autogen_opts.AddVariables(
    ('COMPILER_TARGET', 'Compiler target (eg, i686-pedigree).', None),
    ('COMPILER_VERSION', 'Compiler version (eg, 4.5.1).', None),
    ('CPPDEFINES', 'Final set of preprocessor definitions.', None),
    ('ARCH_TARGET', 'Automatically generated architecture name.', None),
    ('HOST_PLATFORM', 'Platform for the compile host.', None),
    BoolVariable('ON_PEDIGREE', 'Whether we are on Pedigree or not.', False),
    BoolVariable('reset_flags', 'Whether to reset *FLAGS variables or not. '
        'Avoid using where possible. Toggles to False after use.', True),
)

# Load the autogenerated environment first up.
autogen_env = Environment(options=autogen_opts, tools=[])

# Make sure we're running on a sane SCons version (this actually builds
# an environment, as it happens).
EnsureSConsVersion(0, 98, 0)

# If we need to reset flags, we do that now, before loading the main
# environment.
# This is because if we need to reset flags to actually complete a build, we
# can't depend on the environment even initialising properly. For example, if
# the type for a flag changes, any previously-saved value for the flag will
# be invalid.
if autogen_env['reset_flags']:
    autogen_env['reset_flags'] = False

    if os.path.isfile('options.cache'):
        processed_lines = []
        with open('options.cache') as f:
            for line in f:
                fields = [x.strip() for x in line.split('=', 1)]
                if not fields[0].lower().endswith('flags'):
                    processed_lines.append(line)

        with open('options.cache', 'w') as f:
            f.write('\n'.join(processed_lines))

# Explicitly limit the set of tools to try and find instead of using 'default'.
# This stops SCons from trying to find Fortran tools and the like.
tools_to_find = [
    'gnulink', 'gcc', 'g++', 'gas', 'ar', 'textfile', 'filesystem', 'tar',
    'cc', 'c++', 'link',
]

# Copy the host environment and install our options. If we use env.Platform()
# after this point, the Platform() call will override ENV and we don't want that
# or env['ENV']['PATH'] won't be the user's $PATH from the shell environment.
# That specifically breaks the build on OS X when using tar from macports (which
# is needed at least on OS X 10.5 as the OS X tar does not have --transform).
system_path = os.environ.get('PATH', '')
try:
    env = Environment(options=opts, platform='posix', ENV={'PATH': system_path},
                      tools=tools_to_find, TARFLAGS='-cz')
except SCons.Errors.EnvironmentError:
    tools_to_find.remove('textfile')
    env = Environment(options=opts, platform='posix', ENV={'PATH': system_path},
                      tools=tools_to_find, TARFLAGS='-cz')
Help(opts.GenerateHelpText(env))

def memoized_scons_subst(cache, old_scons_subst, string, env, mode=SCons.Subst.SUBST_RAW, target=None, source=None, gvars={}, lvars={}, conv=None):
    key_target = []
    key_source = []
    if target is not None:
        key_target = target
    if source is not None:
        key_source = source

    key = (string, env, mode, tuple(lvars.get('TARGETS', key_target)), tuple(lvars.get('SOURCES', key_source)))
    m = cache.get(key)
    if m is not None:
        return m

    m = old_scons_subst(string, env, mode, target, source, gvars, lvars, conv)

    cache[key] = m
    return m

# Swap out subst() functions with some that can actually cache.
import functools
scons_subst_cache = {}
scons_subst_list_cache = {}
SCons.Subst.scons_subst = functools.partial(memoized_scons_subst, scons_subst_cache, SCons.Subst.scons_subst)
SCons.Subst.scons_subst_list = functools.partial(memoized_scons_subst, scons_subst_list_cache, SCons.Subst.scons_subst_list)

# Perform timestamp checks first, then MD5 checks, to figure out if things change.
env.Decider('MD5-timestamp')

# Avoid any form of RCS scan (git etc)
env.SourceCode('.', None)

# Cache file checksums after 60 seconds
SetOption('max_drift', 60)

# Restrict suffixes we consider C++ to avoid searching for Fortran, .m, etc
env['CPPSUFFIXES'] = ['.c', '.C', '.cc', '.h', '.hpp', '.cpp', '.S']

# Bring across autogen variables to the main environment.
for k in autogen_opts.keys():
    env[k] = autogen_env.get(k)

# Look for things we care about for the build.
env['QEMU_IMG'] = env.Detect('qemu-img')
env['LOSETUP'] = env.Detect('losetup')
env['MKE2FS'] = env.Detect('mke2fs')
env['DEBUGFS'] = env.Detect('debugfs')
env['CCACHE'] = env.Detect('ccache')
env['DISTCC'] = env.Detect('distcc')
env['PYFLAKES'] = env.Detect('pyflakes')
env['MTOOLS_MMD'] = env.Detect('mmd')
env['MTOOLS_MCOPY'] = env.Detect('mcopy')
env['MTOOLS_MDEL'] = env.Detect('mdel')
env['MKISOFS'] = env.Detect(['mkisofs', 'genisoimage'])
env['SQLITE'] = env.Detect('sqlite3')
env['MKIMAGE'] = env.Detect('mkimage')
env['GIT'] = env.Detect('git')

# If we're on OSX, make sure we're using a sane tar.
if sys.platform == 'darwin':
    # Don't override an overridden TAR variable.
    if env['TAR'] == 'tar':
        env['TAR'] = env.Detect('gnutar')

# Look for things we absolutely must have.
required_tools = ['SQLITE', 'TAR']
if not all([env[x] is not None for x in required_tools]):
    raise SCons.Errors.UserError('Could not find all needed tools (need: %r)' % required_tools)

# Confirm whether we're making an ISO or not.
if env['MKISOFS'] is None:
    print 'No program to generate ISOs, not generating an ISO.'
    env['noiso'] = True

# Can we even build an image?
if not any([env[x] is not None for x in ['LOSETUP', 'MKE2FS', 'MTOOLS_MMD']]):
    msg = 'Cannot create a disk image by any means.'
    if env['distdir']:
        print msg
    else:
        raise SCons.Errors.UserError(msg)

# Determine whether we're cross-compiling or not.
if env.get('HOST_PLATFORM') is None:
    host = os.uname()
    env['ON_PEDIGREE'] = host[0] == 'Pedigree'
    env['HOST_PLATFORM'] = host[4]

# Enforce pre-commit hook.
if not os.path.exists('.git/hooks/pre-commit'):
    print "Enforcing pre-commit script."
    os.symlink('../../scripts/pre-commit.sh', '.git/hooks/pre-commit')

# Reset object file suffixes.
env['OBJSUFFIX'] = '.obj'
env['PROGSUFFIX'] = ''

# Reset file build suffixes (defaults are not always correct on each platform).
env['OBJSUFFIX'] = '.obj'
env['PROGSUFFIX'] = ''

# Determine build directories (these can be outside the source tree).
env['BUILDDIR'] = env.Dir(env['BUILDDIR']).abspath  # Normalise path.
env['PEDIGREE_BUILD_BASE'] = env['BUILDDIR']
env['PEDIGREE_BUILD_MODULES'] = os.path.join(env['BUILDDIR'], 'modules')
env['PEDIGREE_BUILD_KERNEL'] = os.path.join(env['BUILDDIR'], 'kernel')
env['PEDIGREE_BUILD_DRIVERS'] = os.path.join(env['BUILDDIR'], 'drivers')
env['PEDIGREE_BUILD_SUBSYS'] = os.path.join(env['BUILDDIR'], 'subsystems')
env['PEDIGREE_BUILD_APPS'] = os.path.join(env['BUILDDIR'], 'apps')

# Set up compilers and in particular the cross-compile environment.
if env['CROSS'] or env['ON_PEDIGREE']:
    if env['ON_PEDIGREE']:
        # TODO: parse 'gcc -v' to get COMPILER_TARGET
        env['COMPILER_TARGET'] = 'FIXME'
        crossPath = crossTuple = ''
    else:
        cross = os.path.split(env['CROSS'])
        crossPath = cross[0]
        crossTuple = cross[1].strip('-')

        env['COMPILER_TARGET'] = crossTuple
        if 'i686' in crossTuple:
            raise SCons.Errors.UserError('Please run "easy_build_x64.sh" to '
                'create a 64-bit toolchain: 32-bit builds of Pedigree are no '
                'longer supported.')

    tools = {}
    for tool in ['gcc', 'g++', 'as', 'ar', 'ranlib', 'strip', 'objcopy']:
        if crossTuple:
            tool_name = '%s-%s' % (crossTuple, tool)
        else:
            tool_name = tool
        tool_path = os.path.join(os.path.abspath(crossPath), tool_name)
        if os.path.isfile(tool_path):
            tools[tool] = tool_path
        else:
            raise SCons.Errors.UserError('Needed tool "%s" not found for '
                'target "%s".' % (tool, crossTuple))

    # Reset the compiler version as needed.
    # XXX: nasty hack, but older SCons doesn't allow a CC override.
    SCons.Tool.gcc.preserved_compilers = SCons.Tool.gcc.compilers
    SCons.Tool.gcc.compilers = [tools['gcc']]
    env.Tool('gcc')

    env['XCOMPILER_PATH'] = crossPath

    prefix = ''
    if env['DISTCC'] is not None:
        prefix = '%s %s' % (env['DISTCC'], prefix)
    if env['CCACHE'] is not None:
        prefix = '%s %s' % (env['CCACHE'], prefix)
    prefix = prefix.strip()

    env['CC'] = '%s %s' % (prefix, tools['gcc'])
    env['CXX'] = '%s %s' % (prefix, tools['g++'])
    env['AS'] = tools['as']

    env['AR'] = tools['ar']
    env['RANLIB'] = tools['ranlib']
    env['LINK'] = tools['gcc']
    env['STRIP'] = tools['strip']
    env['OBJCOPY'] = tools['objcopy']

    userspace_env = env
elif not env['hosted']:
    raise SCons.Errors.UserError('No cross-compiler specified and not on '
        'Pedigree, and not building a hosted system. Check flags and try '
        'again.')

if env['hosted']:
    # Do we have a userspace environment?
    try:
        _ = userspace_env
    except NameError:
        raise SCons.Errors.UserError('Hosted builds still require a '
            'cross-compiler to build userspace components.')

    # We fix tools later in SConstruct.

if env['ON_PEDIGREE'] or env['COMPILER_TARGET']:
    if env['ON_PEDIGREE'] or env['hosted']:
        host_arch = env['HOST_PLATFORM']
    else:
        host_arch = env['COMPILER_TARGET']

    extra_defines = []
    if re.match('i[3456]86', host_arch) is not None:
        flags_arch = 'x86'

        env['PEDIGREE_IMAGES_DIR'] = default_imgdir['x86']
        env['ARCH_TARGET'] = 'X86'
    elif re.match('amd64|x86[_-]64', host_arch) is not None:
        flags_arch = 'x64'

        env['PEDIGREE_IMAGES_DIR'] = default_imgdir['x64']
        env['ARCH_TARGET'] = 'X64'
    elif re.match('ppc|powerpc', host_arch) is not None:
        flags_arch = 'ppc'

        extra_defines += ['PPC']
        env['ARCH_TARGET'] = 'PPC'
    elif re.match('arm',host_arch) is not None:
        flags_arch = 'arm'

        # Handle input options
        mach = ''
        if env['arm_integrator']:
            extra_defines += ['ARM_INTEGRATOR']
            mach = 'integrator'
        elif env['arm_versatile']:
            extra_defines += ['ARM_VERSATILE']
            mach = 'versatile'
        elif env['arm_beagle']:
            extra_defines += ['ARM_BEAGLE']
            mach = 'beagle'

        ccflags = default_flags['arm']
        cflags = default_cflags['arm']
        cxxflags = default_cxxflags['arm']
        default_linkflags['arm'] = [x.replace('[mach]', mach) for x in
                                    default_linkflags['arm']]

        if env['arm_9']:
            extra_defines += ['ARM926E'] # TODO: too specific.
        elif env['armv7']:
            extra_defines += ['ARMV7']
            if env['arm_cortex_a8']:
                # TODO: actually need to use VFP, not FPA
                arm_flags = ['-mcpu=cortex-a8', '-mtune=cortex-a8', '-mfpu=vfp']
                ccflags += arm_flags

        default_flags['arm'] = ccflags
        default_cflags['arm'] = cflags
        default_cxxflags['arm'] = cxxflags

        if env['arm_bigendian']:
            extra_defines += ['BIG_ENDIAN']
        else:
            extra_defines += ['LITTLE_ENDIAN']

        env['PEDIGREE_IMAGES_DIR'] = default_imgdir['arm']
        env['ARCH_TARGET'] = 'ARM'

    flags = default_flags.get(flags_arch)
    if flags is not None:
        mapping = {
            'CCFLAGS': default_flags[flags_arch],
            'CFLAGS': default_cflags[flags_arch],
            'CXXFLAGS': default_cxxflags[flags_arch],
            'ASFLAGS': default_asflags[flags_arch],
            'LINKFLAGS': default_linkflags[flags_arch],
        }

        env['PEDIGREE_IMAGES_DIR'] = default_imgdir[flags_arch]
        defines = default_defines[flags_arch] + extra_defines

        env.MergeFlags(mapping)
<<<<<<< HEAD
        userspace_env.MergeFlags(mapping)
=======
    else:
        defines = generic_defines
>>>>>>> 4cbb8382

# Handle no valid target sensibly.
if not env['ARCH_TARGET'] and not env['ON_PEDIGREE']:
    raise SCons.Errors.UserError('Unsupported target - have you used '
        'scripts/checkBuildSystem.pl to build a cross-compiler?')

# Machine selection (this almost certainly shouldn't be here).
# TODO(miselin) figure out how to do this better
if env['ARCH_TARGET'] in ['X86', 'X64']:
    env['mach_pc'] = 1

# Override images directory if Pup is desired.
if env['pup']:
    env['PEDIGREE_IMAGES_DIR'] = '#images/local'

    imagesdir = env.Dir(env['PEDIGREE_IMAGES_DIR']).abspath
    if not os.path.isdir(imagesdir):
        os.makedirs(imagesdir)

# NASM is used for X86 and X64 builds
if env['ARCH_TARGET'] in ('X86', 'X64'):
    env['AS'] = None
    if env['ON_PEDIGREE']:
        env['AS'] = env.Detect('nasm')
    else:
        env['AS'] = os.path.join(env['XCOMPILER_PATH'], 'nasm')
if env['AS'] is None:
    raise SCons.Errors.UserError('No assembler was found - make sure nasm/as are installed.')

# No ISO images for ARM.
if env['ARCH_TARGET'] == 'ARM':
    env['noiso'] = True

# Add optional flags.
warning_flag = ['-Wno-error']
if env['warnings']:
<<<<<<< HEAD
    warning_flag = '-Werror'
env.MergeFlags({'CCFLAGS': warning_flag})
=======
    warning_flag = ['-Werror']
env.MergeFlags({'CFLAGS': warning_flag})
>>>>>>> 4cbb8382

if env['memory_log']:
    defines.append('MEMORY_LOGGING_ENABLED')

def fixDebugFlags(environment):
    # Handle extra debugging components.
    if not environment['debugger']:
        return

    # Build in debugging information when built with the debugger.
    # Use DWARF, as the stabs format is not very useful (32 bits of reloc)
    debug_flags = {'CCFLAGS': ['-g3', '-ggdb', '-gdwarf-2']}
    environment.MergeFlags(debug_flags)

    if 'nasm' not in environment['AS']:
        debug_flags = {'ASFLAGS': debug_flags['CCFLAGS']}
        environment.MergeFlags(debug_flags)
fixDebugFlags(env)

additionalDefines = ['ipv4_forwarding', 'serial_is_file', 'installer',
                     'debugger', 'cripple_hdd', 'enable_ctrlc',
                     'multiple_consoles', 'multiprocessor', 'smp', 'apic',
                     'acpi', 'debug_logging', 'superdebug', 'nogfx', 'mach_pc',
                     'usb_verbose_debug', 'memory_tracing', 'travis', 'hosted',
                     'memory_log_inline']
for i in additionalDefines:
    if i not in env:
        continue

    if env[i]:
        defines += [i.upper()]

# TODO(miselin): figure out how to do dependent flags
if(env['multiprocessor'] or env['smp']):
    pass
    # defines = misc.safeAppend(defines, ['MULTIPROCESSOR'])
    # defines = misc.safeAppend(defines, ['APIC'])
    # defines = misc.safeAppend(defines, ['ACPI'])
    # defines = misc.safeAppend(defines, ['SMP'])

# Set the environment flags
env['CPPDEFINES'] = list(set(defines))

# Grab the date (rather than using the `date' program)
env['PEDIGREE_BUILDTIME'] = datetime.today().isoformat()

# Use the OS to find out information about the user and computer name
env['PEDIGREE_USER'] = getpass.getuser()
env['PEDIGREE_MACHINE'] = gethostname() # The name of the computer (not the type or OS)

# Grab the git revision of the repo
if env['GIT'] and env['genversion'] == '1':
    env['PEDIGREE_REVISION'] = commands.getoutput('%s rev-parse --verify HEAD --short' % env['GIT'])
else:
    env['PEDIGREE_REVISION'] = "(unknown)"

# Set the flags
env['PEDIGREE_FLAGS'] = ' '.join(env['CPPDEFINES'])

version_out = ['const char *g_pBuildTime = "$buildtime";',
               'const char *g_pBuildRevision = "$rev";',
               'const char *g_pBuildFlags = "$flags";',
               'const char *g_pBuildUser = "$user";',
               'const char *g_pBuildMachine = "$machine";',
               'const char *g_pBuildTarget = "$target";']

sub_dict = {"$buildtime"    : env['PEDIGREE_BUILDTIME'],
            "$rev"          : env['PEDIGREE_REVISION'],
            "$flags"        : env['PEDIGREE_FLAGS'],
            "$user"         : env['PEDIGREE_USER'],
            "$machine"      : env['PEDIGREE_MACHINE'],
            "$target"       : env['ARCH_TARGET']
           }

# Create the file
def create_version_cc(target, source, env):
    global version_out

    # We need to have a Version.cc, but we can disable the (costly) rebuild of
    # it every single time a compile is done - handy for developers.
    if env['genversion'] == '0' and os.path.exists(target[0].abspath):
        return

    # Make the non-SCons target a bit special.
    # People using Cygwin have enough to deal with without boring
    # status messages from build systems that don't support fancy
    # builders to do stuff quickly and easily.
    info = "Version.cc [rev: %s, with: %s@%s]" % (env['PEDIGREE_REVISION'], env['PEDIGREE_USER'], env['PEDIGREE_MACHINE'])
    if env['verbose']:
        print "      Creating %s" % (info,)
    else:
        print '      Creating \033[32m%s\033[0m' % (info,)

    def replacer(s):
        for keyname, value in sub_dict.iteritems():
            s = s.replace(keyname, value)
        return s
    
    version_out = map(replacer, version_out)
    
    f = open(target[0].path, 'w')
    f.write('\n'.join(version_out))
    f.close()
    
env.Command(os.path.join(env['PEDIGREE_BUILD_BASE'], 'Version.cc'), None, Action(create_version_cc, None))

if env['hosted']:
    userspace_env = env.Clone()

    # Fix tools to use host.
    SCons.Tool.gcc.compilers = SCons.Tool.gcc.preserved_compilers
    for hosted_tool in reversed(tools_to_find):
        env.Tool(hosted_tool)

    env['COMPILER_TARGET'] = 'HOSTED'

    removal_defines = ('X86', 'X64', 'X86_COMMON')
    env['CPPDEFINES'] = [x for x in env['CPPDEFINES'] if x not in removal_defines]
    env['CPPDEFINES'] += ['__pedigree__']

    # Copy across userspace defines as HOSTED_*
    env['CPPDEFINES'] += ['HOSTED_%s' % x for x in userspace_env['CPPDEFINES']]

    # setjmp/longjmp context switching - we can't return from the function
    # calling setjmp without invoking undefined behaviour.
    env['CPPDEFINES'] += ['SYSTEM_REQUIRES_ATOMIC_CONTEXT_SWITCH']

    # Reset flags.
    env['CCFLAGS'] = generic_flags + warning_flags + ['-U_FORTIFY_SOURCE',
                                                      '-U__linux__']
    env['CFLAGS'] = generic_cflags + warning_flags_c
    env['CXXFLAGS'] = generic_cxxflags + warning_flags_cxx
    env['LINKFLAGS'] = []

    # Don't omit frame pointers for debugging.
    env.MergeFlags({
        'CCFLAGS': ['-fno-omit-frame-pointer', '-Wno-deprecated-declarations']
    })

    if env['warnings']:
        env.MergeFlags({'CCFLAGS': '-Werror'})

    # Not a PC.
    env['mach_pc'] = False

    # Don't build an ISO, but disk images are okay. Don't put kernel on the
    # disk, as we only want to rebuild it if the files change.
    env['kernel_on_disk'] = False
    env['noiso'] = True

    # Fix tar flags to not build compressed tarballs.
    env['TAR_NOCOMPRESS'] = True

    # Fix assembler config.
    if env['ARCH_TARGET'] in ('X86', 'X64'):
        env['AS'] = env.Detect('nasm')
    env['ASFLAGS'] = userspace_env['ASFLAGS']

    # Now ditch any ARCH_TARGET-related hooks - we don't need it anymore.
    env['ARCH_TARGET'] = 'HOSTED'

    # Do we have clang?
    if env.Detect('clang') is not None:
        clang = env.Detect('clang')
        clangxx = env.Detect('clang++')
        if clang and clangxx:
            env['CC'] = clang
            env['CXX'] = clangxx
            env['LINK'] = clang

    fixDebugFlags(env)

# Override CXX if needed.
if env['iwyu']:
    # Make sure IWYU is fully freestanding and only refers to our headers.
    env['iwyu'] += ' -Xiwyu --no_default_mappings'
    env['iwyu'] += ' -Xiwyu --transitive_includes_only'

    env['CXXFLAGS'] = env['CFLAGS'] = []

    env['CC'] = env['iwyu']
    env['CXX'] = env['iwyu']

    # We don't want disk images when doing an IWYU run.
    env['nodiskimages'] = True

# Save the cache, all the options are configured
if env['cache']:
    opts.Save('options.cache', env)
    for k in autogen_opts.keys():
        autogen_env[k] = env[k]
    autogen_opts.Save('.autogen.cache', autogen_env)

# Make build messages much prettier.
misc.prettifyBuildMessages(env)
misc.prettifyBuildMessages(userspace_env)

# Generate custom builders and add to environment.
misc.generate(env)
misc.generate(userspace_env)

SConscript('SConscript', variant_dir=env['BUILDDIR'],
           exports=['env', 'userspace_env'], duplicate=0)

print
print "**** This build of Pedigree (at rev %s, for %s, by %s) started at %s ****" % (env['PEDIGREE_REVISION'], env['ARCH_TARGET'], env['PEDIGREE_USER'], datetime.today())
print
<|MERGE_RESOLUTION|>--- conflicted
+++ resolved
@@ -438,12 +438,9 @@
         defines = default_defines[flags_arch] + extra_defines
 
         env.MergeFlags(mapping)
-<<<<<<< HEAD
         userspace_env.MergeFlags(mapping)
-=======
     else:
         defines = generic_defines
->>>>>>> 4cbb8382
 
 # Handle no valid target sensibly.
 if not env['ARCH_TARGET'] and not env['ON_PEDIGREE']:
@@ -480,13 +477,8 @@
 # Add optional flags.
 warning_flag = ['-Wno-error']
 if env['warnings']:
-<<<<<<< HEAD
     warning_flag = '-Werror'
 env.MergeFlags({'CCFLAGS': warning_flag})
-=======
-    warning_flag = ['-Werror']
-env.MergeFlags({'CFLAGS': warning_flag})
->>>>>>> 4cbb8382
 
 if env['memory_log']:
     defines.append('MEMORY_LOGGING_ENABLED')
