'''
Copyright (c) 2008-2014, Pedigree Developers

Please see the CONTRIB file in the root of the source tree for a full
list of contributors.

Permission to use, copy, modify, and distribute this software for any
purpose with or without fee is hereby granted, provided that the above
copyright notice and this permission notice appear in all copies.

THE SOFTWARE IS PROVIDED "AS IS" AND THE AUTHOR DISCLAIMS ALL WARRANTIES
WITH REGARD TO THIS SOFTWARE INCLUDING ALL IMPLIED WARRANTIES OF
MERCHANTABILITY AND FITNESS. IN NO EVENT SHALL THE AUTHOR BE LIABLE FOR
ANY SPECIAL, DIRECT, INDIRECT, OR CONSEQUENTIAL DAMAGES OR ANY DAMAGES
WHATSOEVER RESULTING FROM LOSS OF USE, DATA OR PROFITS, WHETHER IN AN
ACTION OF CONTRACT, NEGLIGENCE OR OTHER TORTIOUS ACTION, ARISING OUT OF
OR IN CONNECTION WITH THE USE OR PERFORMANCE OF THIS SOFTWARE.
'''

# vim: set filetype=python:

import os

from buildutils import fs, db
from buildutils.diskimages import build

Import(['env', 'userspace_env'])

SConscript(os.path.join('src', 'subsys', 'posix', 'SConscript'),
           exports=['env', 'userspace_env'])
SConscript(os.path.join('src', 'subsys', 'pedigree-c', 'SConscript'),
           exports=['env', 'userspace_env'])

if env['ARCH_TARGET'] in ['X86', 'X64', 'ARM', 'HOSTED']:
    SConscript(os.path.join('src', 'subsys', 'native', 'SConscript'),
               exports=['env', 'userspace_env'])

SConscript(os.path.join('src', 'modules', 'SConscript'), exports=['env'])
SConscript(os.path.join('src', 'system', 'kernel', 'SConscript'), exports=['env'])

# On X86, X64 and PPC we build applications and LGPL libraries
<<<<<<< HEAD
if env['ARCH_TARGET'] in ['X86', 'X64', 'PPC', 'HOSTED']:
    SConscript(os.path.join('src', 'user', 'SConscript'),
               exports=['env', 'userspace_env'])
    SConscript(os.path.join('src', 'lgpl', 'SConscript'),
               exports=['env', 'userspace_env'])
=======
if env['ARCH_TARGET'] in ['X86', 'X64']:  # , 'PPC']:
    SConscript(os.path.join('src', 'user', 'SConscript'), exports=['env'])
    SConscript(os.path.join('src', 'lgpl', 'SConscript'), exports=['env'])
>>>>>>> 4cbb8382

if not env['ARCH_TARGET'] in ['X86', 'X64']:
    SConscript(os.path.join('src', 'system', 'boot', 'SConscript'), exports=['env'])

rootdir = env.Dir("#").abspath
imagesroot = env.Dir("#images").abspath

if env['pyflakes'] or env['sconspyflakes']:
    # Find .py files in the tree, excluding the images directory.
    pyfiles = fs.find_files(rootdir, lambda x: x.endswith('.py'), [imagesroot])
    pyflakes = env.Pyflakes('pyflakes-result', pyfiles)
    env.AlwaysBuild(pyflakes)

# Build the configuration database (no dependencies)
config_database = os.path.join(env["PEDIGREE_BUILD_BASE"], 'config.db')

configSchemas = fs.find_files(env.Dir('#src').abspath, lambda x: x == 'schema', [])
env.Sqlite(config_database, configSchemas)

if 'STATIC_DRIVERS' in env['CPPDEFINES']:
    # Generate config database header file for static inclusion.
    config_header = env.File('#src/modules/system/config/config_database.h')
    env.FileAsHeader(config_header, config_database)

build.buildDiskImages(env, config_database)<|MERGE_RESOLUTION|>--- conflicted
+++ resolved
@@ -39,17 +39,11 @@
 SConscript(os.path.join('src', 'system', 'kernel', 'SConscript'), exports=['env'])
 
 # On X86, X64 and PPC we build applications and LGPL libraries
-<<<<<<< HEAD
-if env['ARCH_TARGET'] in ['X86', 'X64', 'PPC', 'HOSTED']:
+if env['ARCH_TARGET'] in ['X86', 'X64', 'HOSTED']:  # 'PPC'
     SConscript(os.path.join('src', 'user', 'SConscript'),
                exports=['env', 'userspace_env'])
     SConscript(os.path.join('src', 'lgpl', 'SConscript'),
                exports=['env', 'userspace_env'])
-=======
-if env['ARCH_TARGET'] in ['X86', 'X64']:  # , 'PPC']:
-    SConscript(os.path.join('src', 'user', 'SConscript'), exports=['env'])
-    SConscript(os.path.join('src', 'lgpl', 'SConscript'), exports=['env'])
->>>>>>> 4cbb8382
 
 if not env['ARCH_TARGET'] in ['X86', 'X64']:
     SConscript(os.path.join('src', 'system', 'boot', 'SConscript'), exports=['env'])
